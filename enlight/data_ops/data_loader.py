from pathlib import Path
from dataclasses import dataclass
from logging import Logger
import pandas as pd
import xarray as xr
import numpy as np
import yaml
import enlight.utils as utils

@dataclass
class DataLoader:
    """
    Loads energy system input data for a given week from structured CSV files
    and a YAML auxiliary scenario metadata file.
    
    Example usage:
    open interactive window in VSCode,
    >>> cd ../../
    run the script data_loader.py in the interactive window,
    >>> data = DataLoader(week=1, input_path='simulations/scenario_1/data')
    """
    week: int
    input_path: Path
    logger: Logger

    def __post_init__(self):
        """
        Post-initialization to load and validate all required datasets.
        """
        # Initialize logger
        self.logger.info(
            f"INITIALIZING DATA LOADER FOR WEEK {self.week} FROM {self.input_path}"
        )
        
        self.input_path = Path(self.input_path).resolve()
        
        # Load YAML metadata (auxiliary scenario data)
        self.load_yaml_aux_data('scenario_1_aux_data.yaml')
        
        # Load CSV datasets
        self.load_generation_data()
        self.load_inflexible_demand_data()
        self.load_lines_data()
        self.load_flexible_demand_data()  # -> uses self.T from load_lines_data()
        self.map_transmission_lines()
        self.load_hydro_reservoir_data()
        self.load_hydro_res_units_marginal_cost()
        self.map_hydro_res_units_to_zones()
        self.load_hydro_pumped_data()
        self.load_hydro_ps_units_marginal_cost()
        self.map_hydro_ps_units_to_zones()
        self.load_conventional_units_data()
        self.load_conventional_units_marginal_cost()
        self.map_conventional_units_to_zones()
        # Optionally uncomment these as needed
        # self.load_heating()
        # self.load_ptx()
        self.load_bess_units()
        self.load_bess_units_marginal_cost()
        self.map_bess_units_to_zones()


    def _load_csv(self, filename: str, index_col=0) -> pd.DataFrame:
        """Helper function to load a CSV file. Raises FileNotFoundError if missing."""
        file_path = self.input_path / filename
        if not file_path.exists():
            raise FileNotFoundError(f"Required file not found: {file_path}")
        return pd.read_csv(file_path, index_col=index_col)


    def _filter_by_week(self, df: pd.DataFrame, week_col: str = 'Week') -> pd.DataFrame:
        """Filter a DataFrame by the specified week and drop the 'Week' column."""
        return df[df[week_col] == self.week].drop(columns=week_col)
    
    def load_yaml_aux_data(self, filename: str):
        """
        Load auxiliary metadata for the scenario from a YAML file.
        Exposes the content as a dictionary: self.yaml_data
        and attaches key values as class attributes (flattened).
        """
        yaml_path = self.input_path / filename
        with open(yaml_path, 'r') as f:
            self.yaml_data = yaml.safe_load(f)

        # Flatten and assign attributes for convenience
        self.scenario_name = self.yaml_data.get('scenario_name')
        self.prediction_year = self.yaml_data.get('prediction_year')
        self.bidding_zones = self.yaml_data.get('bidding_zones', [])

        # Nested values
        wind_on = self.yaml_data.get('wind_on', {})
        wind_off = self.yaml_data.get('wind_off', {})
        solar = self.yaml_data.get('solar', {})
        hydro_ror = self.yaml_data.get('hydro_ror', {})
        demand_classic = self.yaml_data.get('demand_inflexible_classic', {})
        demand_ev = self.yaml_data.get('demand_inflexible_ev', {})
        # The flexible demand data is set up to also be run dynamically,
        #    for now it's hardcoded like the other values for simplicity.
        demand_flexible_classic = self.yaml_data.get('demand_flexible_classic', {})
        demand_flexible_ev = self.yaml_data.get('demand_flexible_ev', {})

        self.wind_onshore_bid_price = wind_on.get('bid_prices')
        self.wind_offshore_bid_price = wind_off.get('bid_prices')
        self.solar_pv_bid_price = solar.get('bid_prices')
        self.hydro_ror_bid_price = hydro_ror.get('bid_prices')

        self.wind_on_weather_year = wind_on.get('weather_year')
        self.wind_off_weather_year = wind_off.get('weather_year')
        self.solar_weather_year = solar.get('weather_year')
        self.hydro_ror_weather_year = hydro_ror.get('weather_year')

        self.voll_classic = demand_classic.get('voll')
        self.voll_ev = demand_ev.get('voll')
<<<<<<< HEAD
        self.wtp_classic = demand_flexible_classic.get('wtp')
        self.wtp_ev = demand_flexible_ev.get('wtp')
=======

        # Storage roundtrip efficiencies and initial SOCs
            # BESS
        self.bess_charging_efficiency = float(np.sqrt(self.yaml_data.get('bess_roundtrip')))  # np.float gives errors. It has to just be a Python scalar
        self.bess_discharging_efficiency = float(np.sqrt(self.yaml_data.get('bess_roundtrip')))
        self.bess_initial_SOC = self.yaml_data.get('bess_initial_soc')
            # Pumped hydro storage
        self.hydro_ps_charging_efficiency = float(np.sqrt(self.yaml_data.get('hydro_ps_roundtrip')))  # np.float gives errors. It has to just be a Python scalar
        self.hydro_ps_discharging_efficiency = float(np.sqrt(self.yaml_data.get('hydro_ps_roundtrip')))
        self.hydro_ps_initial_SOC = self.yaml_data.get('hydro_ps_initial_soc')
>>>>>>> 5346345d
        

    def load_generation_data(self):
        """Load all renewable generation time-series data filtered by week and validate them."""
        self.wind_onshore_production = self._filter_by_week(self._load_csv('wind_onshore_production.csv'))
        utils.validate_df_positive_numeric(self.wind_onshore_production, "wind_onshore_production")

        self.wind_offshore_production = self._filter_by_week(self._load_csv('wind_offshore_production.csv'))
        utils.validate_df_positive_numeric(self.wind_offshore_production, "wind_offshore_production")

        self.solar_pv_production = self._filter_by_week(self._load_csv('solar_pv_production.csv'))
        utils.validate_df_positive_numeric(self.solar_pv_production, "solar_pv_production")

        self.hydro_ror_production = self._filter_by_week(self._load_csv('hydro_ror_production.csv'))
        utils.validate_df_positive_numeric(self.hydro_ror_production, "hydro_ror_production")

    def load_inflexible_demand_data(self):
        """Load inflexible demand data (classic and EV) filtered by week and validate."""
        self.demand_inflexible_classic = self._filter_by_week(self._load_csv('demand_inflexible_classic.csv'))
        utils.validate_df_positive_numeric(self.demand_inflexible_classic, "demand_inflexible_classic")

        self.times = list(self.demand_inflexible_classic.index)  # this is important: if the time index of the cost dataframes don't match the model variables' then it assumes 0-cost

        self.demand_inflexible_ev = self._filter_by_week(self._load_csv('demand_inflexible_ev.csv'))
        utils.validate_df_positive_numeric(self.demand_inflexible_ev, "demand_inflexible_ev")

    def load_flexible_demand_data(self):
        """Load flexible demand data filtered by week and validate."""
        # subdir_labels = ["demand_flexible_classic", "demand_flexible_industry", "demand_flexible_household", "demand_flexible_public", "demand_flexible_ev"]
        subdir_labels = ["demand_flexible_classic", "demand_flexible_ev"]  # data for the others are not yet available
        parameter_names = ["amount", "capacity"]  # params used to model flexible demand
        
        self.flexible_demands_dfs = {
            flex_load: {param: pd.DataFrame() for param in parameter_names}
            for flex_load in subdir_labels
        }  # Nested dict to hold DataFrames for each flexible load type and the two parameters
        
        for flex_load in subdir_labels:  # e.g. "demand_flexible_classic"
            for param in parameter_names: # "amount" or "capacity"
                flex_dem_df = self._load_csv(f"{flex_load}_{param}.csv")
                
                # Repeat the maximum capacity for all time steps
                if param == "capacity":
                    self.flexible_demands_dfs[flex_load][param] = np.outer(np.ones(self.T),
                                                                           flex_dem_df.loc[self.week].to_numpy())
                else:  # param == "amount" in which case we only need the values for the specific week w/o repetition
                    self.flexible_demands_dfs[flex_load][param] = flex_dem_df.loc[self.week]

        # call in energy_model.py as e.g.:
        #   self.data.flexible_demands_dfs['demand_flexible_classic']['capacity']

    def load_lines_data(self):
        """Load transmission line capacity or flow data for both directions."""
        self.lines_a_b_df = self._load_csv("lines_a_b.csv", index_col=None)  # type: ignore
        self.lines_b_a_df = self._load_csv("lines_b_a.csv", index_col=None)  # type: ignore

        # Create a new dataframe with zone information and weekly capacity data
        week_col = str(self.week)
        self.lines_week_df = self.lines_a_b_df[["from_zone", "to_zone"]].copy()
        self.lines_week_df["capacity_a_to_b"] = self.lines_a_b_df[week_col]
        self.lines_week_df["capacity_b_to_a"] = self.lines_b_a_df[week_col]

        # Repeat static line capacities over all time steps
        # Shape: (T, L)

        # self.time_index = pd.Index(np.arange(168), name="T")
        # The series for the conventional generator costs have to be 1-indexed to match the other time series (RES, demand, etc.)
        self.time_index = pd.Index(np.arange(1,168+1), name="T")
        self.T = len(self.time_index)

        self.lines_a_to_b_cap = np.outer(
            np.ones(self.T),  # Shape: (T,)
            self.lines_week_df["capacity_a_to_b"].to_numpy(),  # Shape: (L,)
        )

        self.lines_b_to_a_cap = np.outer(
            np.ones(self.T), 
            self.lines_week_df["capacity_b_to_a"].to_numpy(),
        )
        
    def map_transmission_lines(self):   
        
        # More efficient way to create lines and labels
        line_zones = self.lines_week_df[['from_zone', 'to_zone']].values
        self.lines = [tuple(row) for row in line_zones]  
        self.line_labels = [f"{a}-{b}" for a, b in line_zones]  # Create labels for each line
        self.lines = [tuple(x) for x in self.lines_week_df[['from_zone', 'to_zone']].to_numpy()]  # Shape: (L,)
        
        # Build L_Z_df: incidence matrix for power balance
        # L_Z_df[l, z] = +1 if zone z is fromZone of line l
        #              = -1 if zone z is toZone of line l
        #              = 0 otherwise
        # Shape: (L, Z)
        self.L_Z_df = pd.DataFrame(0, index=self.lines, columns=self.bidding_zones)

        for from_zone, to_zone in self.lines:
            if from_zone in self.bidding_zones:
                self.L_Z_df.at[(from_zone, to_zone), from_zone] = 1
            if to_zone in self.bidding_zones:
                self.L_Z_df.at[(from_zone, to_zone), to_zone] = -1

        # Convert to xarray DataArray for easier indexing in the model
        self.L_Z_xr = xr.DataArray(
            self.L_Z_df.values,
            coords={
                "L": self.line_labels,   # match with thermal_gen_bid_vol
                "Z": self.bidding_zones
            },
            dims=["L", "Z"]
        )

    def load_hydro_reservoir_data(self):
        """Load unit-specific data for various dispatchable generators."""
        self.hydro_res_units = self._load_csv('hydro_reservoir_units.csv')
        hydro_res_energy = self._load_csv('hydro_reservoir_energy.csv')
        self.hydro_res_energy = hydro_res_energy.loc[self.week]
        self.hydro_res_units_id = list(self.hydro_res_units.index)  # Shape: (G_hydro_res,)

        # We need to repeat the capacities for each hydro unit for all time steps:
        self.hydro_res_units_el_cap = np.outer(np.ones(self.T), self.hydro_res_units.capacity_el.to_numpy())

    def load_hydro_res_units_marginal_cost(self):
        # Convert the production cost pandas Series to a DataFrame with time index
        self.hydro_res_units_marginal_cost_series = self.hydro_res_units.prodcost
        self.hydro_res_units_marginal_cost_series.index.name = "G_hydro_res"

        self.hydro_res_units_marginal_cost_df = pd.DataFrame(
            data=np.broadcast_to(self.hydro_res_units_marginal_cost_series.to_numpy(),
                                (len(self.times),
                                len(self.hydro_res_units_marginal_cost_series))),
            index=self.times,
            columns=self.hydro_res_units_marginal_cost_series.index)

    def map_hydro_res_units_to_zones(self):
        """
        Build binary hydro reservoir-to-zone assignment matrix (G_hydro_res x Z).
        G_hydro_res_Z[g_hydro_res, z] = 1 if generator g_hydro_res belongs to zone z, else 0.
        """
        # Create dummy variables (one-hot encode) from generator zone assignment
        self.G_hydro_res_Z_df = pd.get_dummies(self.hydro_res_units['zone_el']).astype(int)

        # Ensure all zones are represented as columns, even if some have no hydro reservoirs
        self.G_hydro_res_Z_df = self.G_hydro_res_Z_df.reindex(columns=self.bidding_zones, fill_value=0)

        # Wrap into xarray with matching dimensions
        self.G_hydro_res_Z_xr = xr.DataArray(
            self.G_hydro_res_Z_df.values,
            coords={
                "G_hydro_res": self.hydro_res_units_id,   # Generator labels (must match dims in hydro_res_bid)
                "Z": self.bidding_zones     # Zone labels
            },
            dims=["G_hydro_res", "Z"]            # Dimension names for alignment in dot product
        )

    def load_hydro_pumped_data(self):
        """Load unit-specific data for various pumped hydro units."""
        self.hydro_ps_units = self._load_csv('hydro_pumped_units.csv')
        self.hydro_ps_units_id = list(self.hydro_ps_units.index)  # Shape: (G_hydro_ps,)

        # We need to repeat the charge/discharge and storage capacities for each hydro unit for all time steps:
        self.hydro_ps_units_el_cap = np.outer(np.ones(self.T), self.hydro_ps_units.capacity_el.to_numpy())
        self.hydro_ps_units_storage_cap = np.outer(np.ones(self.T), self.hydro_ps_units.Storage_Capacity.to_numpy())

        # Create an xarray DataArray with the same dimensions and coordinates
        #   as the model variables will have to avoid "UserWarning". Set the values
        #   in all other time steps than T=0 to zero.
        hydro_ps_initial_SOC_x_storage_cap = self.hydro_ps_initial_SOC * self.hydro_ps_units_storage_cap
        hydro_ps_initial_SOC_x_storage_cap[1:, :] = 0  # Initial SOC only applies in the first hour (T=0)
        self.hydro_ps_initial_SOC_x_storage_cap_xr = xr.DataArray(
            data=hydro_ps_initial_SOC_x_storage_cap,
            dims=["T", "G_hydro_ps"],
            coords=(self.times, self.hydro_ps_units_id))

    def load_hydro_ps_units_marginal_cost(self):
        # Convert the production cost pandas Series to a DataFrame with time index
            # Unlike reservoir hydro and conventional units, pumped hydro requires
            # both bid and offer prices, so two dataframes for "marginal costs" are
            # provided in a single dictionary
        # Initialize lists and dicts for dynamic handling
        bid_and_offer_col_names = ["Pumped_cons", "Pumped_prod"]
        bid_and_offer_new_col_names = ["Bid_price", "Offer_price"]
        self.hydro_ps_units_marginal_cost_seriess = {}
        self.hydro_ps_units_marginal_cost_dfs = {}

        # Create series and dataframes for the bid and offer prices
            # e.g. hydro_ps_units_marginal_cost_dfs["Bid_price"] = Pumped_cons from the csv
        for k1, k2 in zip(bid_and_offer_col_names, bid_and_offer_new_col_names):
            self.hydro_ps_units_marginal_cost_seriess[k2] = self.hydro_ps_units.loc[:,k1]
            self.hydro_ps_units_marginal_cost_seriess[k2].index.name = "G_hydro_ps"
            self.hydro_ps_units_marginal_cost_dfs[k2] = pd.DataFrame(
                data=np.broadcast_to(self.hydro_ps_units_marginal_cost_seriess[k2].to_numpy(),
                                     (len(self.times),
                                      len(self.hydro_ps_units_marginal_cost_seriess[k2]))),
                    index=self.times,
                    columns=self.hydro_ps_units_id)

    def map_hydro_ps_units_to_zones(self):
        """
        Build binary hydro_ps-to-zone assignment matrix (G x Z).
        G_hydro_ps_Z[g_hydro_ps, z] = 1 if hydro ps unit G_hydro_ps belongs to zone z, else 0.
        """
        # Create dummy variables (one-hot encode) from generator zone assignment
        self.G_hydro_ps_Z_df = pd.get_dummies(self.hydro_ps_units['zone_el']).astype(int)

        # Ensure all zones are represented as columns, even if some have no conventional_units
        self.G_hydro_ps_Z_df = self.G_hydro_ps_Z_df.reindex(columns=self.bidding_zones, fill_value=0)

        # Wrap into xarray with matching dimensions
        self.G_hydro_ps_Z_xr = xr.DataArray(
            self.G_hydro_ps_Z_df.values,
            coords={
                "G_hydro_ps": self.hydro_ps_units_id,   # Generator labels (must match dims in thermal_gen_bid_vol)
                "Z": self.bidding_zones     # Zone labels
            },
            dims=["G_hydro_ps", "Z"]            # Dimension names for alignment in dot product
        )

    def load_conventional_units_data(self):
        self.conventional_units_df = self._load_csv('conventional_thermal_units.csv')
        self.conventional_units_id = list(self.conventional_units_df.index)       # Shape: (G,)

        # We need to repeat the capacities for each generator for all time steps:
        self.conventional_units_el_cap = np.outer(np.ones(self.T), self.conventional_units_df.capacity_el.to_numpy())

    def load_conventional_units_marginal_cost(self):
        # Convert the production cost pandas Series to a DataFrame with time index
        self.conventional_units_marginal_cost_series = self.conventional_units_df.prodcost
        self.conventional_units_marginal_cost_series.index.name = "G"

        self.conventional_units_marginal_cost_df = pd.DataFrame(
            data=np.broadcast_to(self.conventional_units_marginal_cost_series.to_numpy(),
                            (len(self.times),
                             len(self.conventional_units_marginal_cost_series))),
            index=self.times,
            columns=self.conventional_units_id
            )
        
    def map_conventional_units_to_zones(self):
        """
        Build binary generator-to-zone assignment matrix (G x Z).
        G_Z[g, z] = 1 if generator g belongs to zone z, else 0.
        """
        # Create dummy variables (one-hot encode) from generator zone assignment
        self.G_Z_df = pd.get_dummies(self.conventional_units_df['zone_el']).astype(int)

        # Ensure all zones are represented as columns, even if some have no conventional_units
        self.G_Z_df = self.G_Z_df.reindex(columns=self.bidding_zones, fill_value=0)

        # Wrap into xarray with matching dimensions
        self.G_Z_xr = xr.DataArray(
            self.G_Z_df.values,
            coords={
                "G": self.conventional_units_id,   # Generator labels (must match dims in thermal_gen_bid_vol)
                "Z": self.bidding_zones     # Zone labels
            },
            dims=["G", "Z"]            # Dimension names for alignment in dot product
        )
        
    def load_ptx(self):
        """Load power-to-X unit demand data."""
        self.ptx_demand_df = self._load_csv('ptx_units.csv')

    def load_heating(self):
        """Load district heating demand data."""
        self.heating_demand_df = self._load_csv('district_heating_units.csv')

    def load_bess_units(self):
        """Load battery energy storage system (BESS) unit data."""
        self.bess_units_df = self._load_csv('bess_units.csv')
        self.bess_units_id = list(self.bess_units_df.index)  # Shape: (G_bess,)

        # We need to repeat the charge/discharge and storage capacities for each bess unit for all time steps:
        self.bess_units_el_cap = np.outer(np.ones(self.T), self.bess_units_df.capacity_el.to_numpy())
        self.bess_units_storage_cap = np.outer(np.ones(self.T), self.bess_units_df.storage_capacity.to_numpy())

        # Create an xarray DataArray of the initial SOC in MWh to avoid "UserWarning".
        #   This is identical to the hydro_ps initial SOC handling above.
        bess_initial_SOC_x_storage_cap = self.bess_initial_SOC * self.bess_units_storage_cap
        bess_initial_SOC_x_storage_cap[1:, :] = 0  # Initial SOC only applies in the first hour (T=0)
        self.bess_initial_SOC_x_storage_cap_xr = xr.DataArray(
            data=bess_initial_SOC_x_storage_cap,
            dims=["T", "G_bess"],
            coords=(self.times, self.bess_units_id))

    def load_bess_units_marginal_cost(self):
        # Convert the production cost pandas Series to a DataFrame with time index
            # Like pumped hydro storage, bess requires both bid and offer prices,
            # so two dataframes for "marginal costs" are provided in a single dictionary
        # Initialize lists and dicts for dynamic handling
        bid_and_offer_col_names = ["charge_bid_price", "discharge_bid_price"]
        bid_and_offer_new_col_names = ["Bid_price", "Offer_price"]
        self.bess_units_marginal_cost_seriess = {}
        self.bess_units_marginal_cost_dfs = {}

        # Create series and dataframes for the bid and offer prices
            # e.g. bess_units_marginal_cost_dfs["Bid_price"] = charge_bid_price from the csv
        for k1, k2 in zip(bid_and_offer_col_names, bid_and_offer_new_col_names):
            self.bess_units_marginal_cost_seriess[k2] = self.bess_units_df.loc[:,k1]
            self.bess_units_marginal_cost_seriess[k2].index.name = "G_bess"
            self.bess_units_marginal_cost_dfs[k2] = pd.DataFrame(
                data=np.broadcast_to(self.bess_units_marginal_cost_seriess[k2].to_numpy(),
                                     (len(self.times),
                                      len(self.bess_units_marginal_cost_seriess[k2]))),
                    index=self.times,
                    columns=self.bess_units_id)

    def map_bess_units_to_zones(self):
        """
        Build binary BESS-to-zone assignment matrix (G_bess x Z).
        G_bess_Z[g_bess, z] = 1 if BESS unit g_bess belongs to zone z, else 0.
        """
        # Create dummy variables (one-hot encode) from generator zone assignment
        self.G_bess_Z_df = pd.get_dummies(self.bess_units_df['zone_el']).astype(int)

        # Ensure all zones are represented as columns, even if some have no conventional_units
        self.G_bess_Z_df = self.G_bess_Z_df.reindex(columns=self.bidding_zones, fill_value=0)

        # Wrap into xarray with matching dimensions
        self.G_bess_Z_xr = xr.DataArray(
            self.G_bess_Z_df.values,
            coords={
                "G_bess": self.bess_units_id,   # Generator labels (must match dims in thermal_gen_bid_vol)
                "Z": self.bidding_zones     # Zone labels
            },
            dims=["G_bess", "Z"]            # Dimension names for alignment in dot product
        )<|MERGE_RESOLUTION|>--- conflicted
+++ resolved
@@ -111,10 +111,8 @@
 
         self.voll_classic = demand_classic.get('voll')
         self.voll_ev = demand_ev.get('voll')
-<<<<<<< HEAD
         self.wtp_classic = demand_flexible_classic.get('wtp')
         self.wtp_ev = demand_flexible_ev.get('wtp')
-=======
 
         # Storage roundtrip efficiencies and initial SOCs
             # BESS
@@ -125,7 +123,6 @@
         self.hydro_ps_charging_efficiency = float(np.sqrt(self.yaml_data.get('hydro_ps_roundtrip')))  # np.float gives errors. It has to just be a Python scalar
         self.hydro_ps_discharging_efficiency = float(np.sqrt(self.yaml_data.get('hydro_ps_roundtrip')))
         self.hydro_ps_initial_SOC = self.yaml_data.get('hydro_ps_initial_soc')
->>>>>>> 5346345d
         
 
     def load_generation_data(self):
