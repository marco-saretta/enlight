--- conflicted
+++ resolved
@@ -27,19 +27,9 @@
     # runner.enlight_model.run_model()
     # Access the model instance for debugging purposes
     d = runner.enlight_model
-<<<<<<< HEAD
     # %%
     runner.visualizer.plot_aggregated_curves_with_zonal_prices(
         example_hour=12,
         bids_accepted=d.demand_inflexible_classic_bid.solution,
         zonal_prices=d.results_dict['electricity_prices']
-    )
-
-# %%
-=======
-
-    # The zonal prices may not correspond exactly to production costs of the marginal generator
-        # if that generator is a hydro reservoir unit with a binding constraint on energy availability.
-        # the dual value of the zonal energy availability constraint reflects this deviation.
-    # print(d.hydro_res_energy_availability.dual)
->>>>>>> 134ac52e
+    )